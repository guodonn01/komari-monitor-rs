[package]
name = "komari-monitor-rs"
<<<<<<< HEAD
version = "0.3.3-noexec"
=======
version = "0.3.4"
>>>>>>> 6bab9823
edition = "2024"
authors = ["GenshinMinecrat <gm@highp.ing>"]
description = "Komari Monitor Agent in Rust"
repository = "https://github.com/GenshinMinecraft/ak_monitor_client_rs"
license = "WTFPL"

[dependencies]
log = { version = "0.4", default-features = false, features = ["std"] }
simple_logger = { version = "5", features = ["stderr", "time", "colored"] }
tokio = { version = "1", default-features = false, features = ["rt-multi-thread", "macros", "time", "process", "sync", "net", "fs"] }
rustls = { version = "0.23", default-features = false, features = ["ring"] }
rustls-pki-types = "1"
futures = { version = "0.3", default-features = false, features = ["std"] }
miniserde = { version = "0.1", default-features = false, features = ["std"] }
tokio-tungstenite = { version = "0.28.0", default-features = false, features = ["rustls-tls-webpki-roots", "connect"] }
palc = { version = "0.0.2", default-features = false, features = ["help"] }
sysinfo = { version = "0.37.2", default-features = false, features = ["disk", "system", "multithread", "network"] }
time = { version = "0.3.44", default-features = false, features = ["local-offset", "formatting"] }
icmp-socket = "0.2.0"
url = { version = "2.5.7", default-features = false, features = ["std"] }

ureq = { version = "3.1", default-features = false, features = ["gzip", "rustls"], optional = true }
nyquest = { version = "0.4.0", default-features = false, features = ["blocking"], optional = true }

[target.'cfg(target_os = "windows")'.dependencies]
raw-cpuid = "11.5.0"
netstat2 = "0.11.2"
win-toast-notify = "0.1.6"

[target.'cfg(not(target_os = "linux"))'.dependencies]
nyquest-preset = { version = "0.3", default-features = false, features = ["blocking"], optional = true }

[target.'cfg(target_os = "linux")'.dependencies]
heim-virt = "0.1.0-alpha.1"
libc = "0.2.175"
nyquest-backend-curl = { version = "0.3.1", default-features = false, features = ["blocking"], optional = true }
curl = { version = "0.4.49", default-features = false, optional = true }
rustls-ffi = { version = "0.15.0", default-features = false, features = ["ring"], optional = true }

[target.'cfg(target_os = "windows")'.build-dependencies]
thunk-rs = { version = "0.3.5", features = ["xp"], default-features = false, optional = true }

[features]
ureq-support = ["ureq"]
nyquest-support = ["nyquest", "nyquest-backend-curl", "curl", "nyquest-preset", "rustls-ffi"]
winxp-support = ["thunk-rs"]

# Default Dev Profile
[profile.dev]
opt-level = 0
debug = true
debug-assertions = true
overflow-checks = true
lto = false
panic = 'unwind'
incremental = true
codegen-units = 256
rpath = false

# Default Release Profile
[profile.release]
opt-level = 3
debug = false
debug-assertions = false
overflow-checks = false
lto = false
panic = 'unwind'
incremental = false
codegen-units = 16
rpath = false

[profile]
minimal = { inherits = "release", opt-level = "z", lto = true, codegen-units = 1, panic = "abort", debug = false, strip = true, debug-assertions = false, overflow-checks = false }<|MERGE_RESOLUTION|>--- conflicted
+++ resolved
@@ -1,10 +1,6 @@
 [package]
 name = "komari-monitor-rs"
-<<<<<<< HEAD
-version = "0.3.3-noexec"
-=======
-version = "0.3.4"
->>>>>>> 6bab9823
+version = "0.3.4-noexec"
 edition = "2024"
 authors = ["GenshinMinecrat <gm@highp.ing>"]
 description = "Komari Monitor Agent in Rust"
