[package]
name = "komari-monitor-rs"
<<<<<<< HEAD
version = "0.2.2-noexec"
=======
version = "0.2.4"
>>>>>>> 37dfe6c8
edition = "2024"
authors = ["GenshinMinecrat <gm@highp.ing>"]
description = "Komari Monitor Agent in Rust"
repository = "https://github.com/GenshinMinecraft/ak_monitor_client_rs"
license = "WTFPL"

[dependencies]
log = { version = "0.4.28", default-features = false, features = ["std"] }
simple_logger = { version = "5.0.0", features = ["stderr", "time", "colored"] }
tokio = { version = "1.47.1", default-features = false, features = ["rt-multi-thread", "macros", "time", "process", "sync", "net", "fs"] }
rustls = { version = "0.23.32", default-features = false, features = ["ring"] }
rustls-pki-types = "1.12.0"
futures = { version = "0.3.31", default-features = false, features = ["std"] }
miniserde = { version = "0.1.42", default-features = false, features = ["std"] }
tokio-tungstenite = { version = "0.27.0", default-features = false, features = ["rustls-tls-webpki-roots", "connect"] }
ureq = { version = "3.1.2", default-features = false, features = ["gzip", "rustls"] }
clap = { version = "4.5.48", default-features = false, features = ["std", "derive", "usage", "help"] }
sysinfo = { version = "0.37.0", default-features = false, features = ["disk", "system", "multithread", "network"] }
time = { version = "0.3.44", default-features = false, features = ["local-offset", "formatting"] }
icmp-socket = "0.2.0"
url = { version = "2.5.7", default-features = false, features = ["std"] }

[target.'cfg(target_os = "windows")'.dependencies]
raw-cpuid = "11.5.0"
netstat2 = "0.11.2"

[target.'cfg(target_os = "linux")'.dependencies]
heim-virt = "0.1.0-alpha.1"
libc = "0.2.175"

[workspace.metadata.cross.target.aarch64-linux-android]
image = "genshinmc/rust-cross-new-ndk-aarch64-linux-android:0.0.1"

[profile]
dev = { opt-level = 3 }
release = { opt-level = 3, lto = true, codegen-units = 1, panic = "abort" }
minimal = { inherits = "release", opt-level = "z", lto = true, codegen-units = 1, panic = "abort", debug = false, strip = true, debug-assertions = false, overflow-checks = false }<|MERGE_RESOLUTION|>--- conflicted
+++ resolved
@@ -1,10 +1,6 @@
 [package]
 name = "komari-monitor-rs"
-<<<<<<< HEAD
-version = "0.2.2-noexec"
-=======
-version = "0.2.4"
->>>>>>> 37dfe6c8
+version = "0.2.4-noexec"
 edition = "2024"
 authors = ["GenshinMinecrat <gm@highp.ing>"]
 description = "Komari Monitor Agent in Rust"
