[package]
name = "komari-monitor-rs"
<<<<<<< HEAD
version = "0.1.8-noexec"
=======
version = "0.1.9"
>>>>>>> 9b03f599
edition = "2024"
authors = ["GenshinMinecrat <gm@highp.ing>"]
description = "Komari Monitor Agent in Rust"
repository = "https://github.com/GenshinMinecraft/ak_monitor_client_rs"
license = "WTFPL"

[dependencies]
tokio = { version = "1.47.1", default-features = false, features = ["rt-multi-thread", "macros", "time", "process", "sync", "net", "fs"] }
rustls = { version = "0.23.31", default-features = false, features = ["ring"] }
rustls-pki-types = "1.12.0"
futures = { version = "0.3.31", default-features = false, features = ["std"] }
miniserde = { version = "0.1.42", default-features = false, features = ["std"] }
tokio-tungstenite = { version = "0.27.0", default-features = false, features = ["rustls-tls-webpki-roots", "connect"] }
ureq = { version = "3.1.0", default-features = false, features = ["gzip", "rustls"] }
clap = { version = "4.5.45", default-features = false, features = ["std", "derive", "usage", "help"] }
sysinfo = { version = "0.37.0", default-features = false, features = ["disk", "system", "multithread", "network"] }
time = { version = "0.3.41", default-features = false, features = ["local-offset", "formatting"] }
icmp-socket = "0.2.0"

[target.'cfg(target_os = "windows")'.dependencies]
raw-cpuid = "11.5.0"
netstat2 = "0.11.2"

[target.'cfg(target_os = "linux")'.dependencies]
heim-virt = "0.1.0-alpha.1"
libc = "0.2.175"

[workspace.metadata.cross.target.aarch64-linux-android]
image = "genshinmc/rust-cross-new-ndk-aarch64-linux-android:0.0.1"

[profile]
dev = { opt-level = 3 }
release = { opt-level = 3, lto = true, codegen-units = 1, panic = "abort" }
minimal = { inherits = "release", opt-level = "z", lto = true, codegen-units = 1, panic = "abort", debug = false, strip = true, debug-assertions = false, overflow-checks = false }<|MERGE_RESOLUTION|>--- conflicted
+++ resolved
@@ -1,10 +1,6 @@
 [package]
 name = "komari-monitor-rs"
-<<<<<<< HEAD
-version = "0.1.8-noexec"
-=======
-version = "0.1.9"
->>>>>>> 9b03f599
+version = "0.1.9-noexec"
 edition = "2024"
 authors = ["GenshinMinecrat <gm@highp.ing>"]
 description = "Komari Monitor Agent in Rust"
