--- conflicted
+++ resolved
@@ -1,10 +1,6 @@
 [package]
 name = "komari-monitor-rs"
-<<<<<<< HEAD
-version = "0.1.10-noexec"
-=======
-version = "0.1.12"
->>>>>>> b3d86679
+version = "0.1.12-noexec"
 edition = "2024"
 authors = ["GenshinMinecrat <gm@highp.ing>"]
 description = "Komari Monitor Agent in Rust"
