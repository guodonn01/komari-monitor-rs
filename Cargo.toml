--- conflicted
+++ resolved
@@ -1,10 +1,6 @@
 [package]
 name = "komari-monitor-rs"
-<<<<<<< HEAD
-version = "0.3.1-noexec"
-=======
-version = "0.3.2"
->>>>>>> 1293542f
+version = "0.3.2-noexec"
 edition = "2024"
 authors = ["GenshinMinecrat <gm@highp.ing>"]
 description = "Komari Monitor Agent in Rust"
