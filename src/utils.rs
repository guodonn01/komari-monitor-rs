use crate::command_parser::LogLevel;
use crate::rustls_config::create_dangerous_config;
use log::{Level, info};
use std::sync::Arc;
use std::time::Duration;
use tokio::net::TcpStream;
use tokio::time::timeout;
use tokio_tungstenite::{
    Connector, MaybeTlsStream, WebSocketStream, connect_async, connect_async_tls_with_config,
};
use url::{ParseError, Url};

pub fn init_logger(log_level: &LogLevel) {
    #[cfg(target_os = "windows")]
    simple_logger::set_up_windows_color_terminal();

    match log_level {
        LogLevel::Error => simple_logger::init_with_level(Level::Error).unwrap(),
        LogLevel::Warn => simple_logger::init_with_level(Level::Warn).unwrap(),
        LogLevel::Info => simple_logger::init_with_level(Level::Info).unwrap(),
        LogLevel::Debug => simple_logger::init_with_level(Level::Debug).unwrap(),
        LogLevel::Trace => simple_logger::init_with_level(Level::Trace).unwrap(),
    }
}

#[derive(Debug, Clone)]
pub struct ConnectionUrls {
<<<<<<< HEAD
    pub _http_url_base: String,
    pub _ws_url_base: String,
    pub basic_info_url: String,
    pub real_time_url: String,
=======
    pub basic_info_url: String,
    pub exec_callback_url: String,
    pub ws_terminal_url: String,
    pub ws_real_time_url: String,
>>>>>>> f811fe3a
}

pub fn build_urls(
    http_server: &str,
    ws_server: &Option<String>,
    token: &str,
) -> Result<ConnectionUrls, ParseError> {
    // 1. 构造 http_url_base
    let http_url = Url::parse(http_server)?;
    let http_url_base = http_url.as_str().trim_end_matches('/');

    // 2. 构造 ws_url_base
    let ws_url = if let Some(ws) = ws_server {
        Url::parse(ws)?
    } else {
        let mut ws_url = http_url.clone();
        match ws_url.scheme() {
            "http" => ws_url.set_scheme("ws").unwrap(),
            "https" => ws_url.set_scheme("wss").unwrap(),
            other => panic!("不支持的 scheme: {}", other),
        }
        ws_url
    };
    let ws_url_base = ws_url.as_str().trim_end_matches('/').to_string();

    // 3. 构造各个最终 URL
    let basic_info_url = format!(
        "{}/api/clients/uploadBasicInfo?token={}",
        http_url_base, token
    );
<<<<<<< HEAD
    let real_time_url = format!("{}/api/clients/report?token={}", ws_url_base, token);

    let connection_urls = ConnectionUrls {
        _http_url_base: http_url_base,
        _ws_url_base: ws_url_base,
        basic_info_url,
        real_time_url,
=======
    let exec_callback_url = format!("{}/api/clients/task/result?token={}", http_url_base, token);
    let ws_terminal_url = format!("{}/api/clients/terminal?token={}", ws_url_base, token);
    let ws_real_time_url = format!("{}/api/clients/report?token={}", ws_url_base, token);

    let connection_urls = ConnectionUrls {
        basic_info_url,
        exec_callback_url,
        ws_terminal_url,
        ws_real_time_url,
>>>>>>> f811fe3a
    };

    info!("URL 解析成功: {connection_urls:?}");

    Ok(connection_urls)
}

pub async fn connect_ws(
    url: &str,
    tls: bool,
    skip_verify: bool,
) -> Result<WebSocketStream<MaybeTlsStream<TcpStream>>, String> {
    let connection_timeout = Duration::from_secs(10);

    if tls {
        if skip_verify {
            timeout(
                connection_timeout,
                connect_async_tls_with_config(
                    url,
                    None,
                    false,
                    Some(Connector::Rustls(Arc::new(create_dangerous_config()))),
                ),
            )
            .await
            .map_err(|_| "WebSocket 连接超时".to_string())?
            .map(|ws| ws.0)
            .map_err(|_| "无法创立 WebSocket 连接".to_string())
        } else {
            timeout(
                connection_timeout,
                connect_async_tls_with_config(url, None, false, None),
            )
            .await
            .map_err(|_| "WebSocket 连接超时".to_string())?
            .map(|ws| ws.0)
            .map_err(|_| "无法创立 WebSocket 连接".into())
        }
    } else {
        timeout(connection_timeout, connect_async(url))
            .await
            .map_err(|_| "WebSocket 连接超时".to_string())?
            .map(|ws| ws.0)
            .map_err(|_| "无法创立 WebSocket 连接".to_string())
    }
}<|MERGE_RESOLUTION|>--- conflicted
+++ resolved
@@ -25,17 +25,9 @@
 
 #[derive(Debug, Clone)]
 pub struct ConnectionUrls {
-<<<<<<< HEAD
-    pub _http_url_base: String,
-    pub _ws_url_base: String,
     pub basic_info_url: String,
-    pub real_time_url: String,
-=======
-    pub basic_info_url: String,
-    pub exec_callback_url: String,
-    pub ws_terminal_url: String,
+    pub _exec_callback_url: String,
     pub ws_real_time_url: String,
->>>>>>> f811fe3a
 }
 
 pub fn build_urls(
@@ -66,25 +58,13 @@
         "{}/api/clients/uploadBasicInfo?token={}",
         http_url_base, token
     );
-<<<<<<< HEAD
-    let real_time_url = format!("{}/api/clients/report?token={}", ws_url_base, token);
-
-    let connection_urls = ConnectionUrls {
-        _http_url_base: http_url_base,
-        _ws_url_base: ws_url_base,
-        basic_info_url,
-        real_time_url,
-=======
     let exec_callback_url = format!("{}/api/clients/task/result?token={}", http_url_base, token);
-    let ws_terminal_url = format!("{}/api/clients/terminal?token={}", ws_url_base, token);
     let ws_real_time_url = format!("{}/api/clients/report?token={}", ws_url_base, token);
 
     let connection_urls = ConnectionUrls {
         basic_info_url,
-        exec_callback_url,
-        ws_terminal_url,
+        _exec_callback_url: exec_callback_url,
         ws_real_time_url,
->>>>>>> f811fe3a
     };
 
     info!("URL 解析成功: {connection_urls:?}");
