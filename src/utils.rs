use crate::command_parser::LogLevel;
use crate::rustls_config::create_dangerous_config;
use log::{Level, info};
use std::sync::Arc;
use std::time::Duration;
use tokio::net::TcpStream;
use tokio::time::timeout;
use tokio_tungstenite::{
    Connector, MaybeTlsStream, WebSocketStream, connect_async, connect_async_tls_with_config,
};
use url::{ParseError, Url};

pub fn init_logger(log_level: &LogLevel) {
    #[cfg(target_os = "windows")]
    simple_logger::set_up_windows_color_terminal();

    match log_level {
        LogLevel::Error => simple_logger::init_with_level(Level::Error).unwrap(),
        LogLevel::Warn => simple_logger::init_with_level(Level::Warn).unwrap(),
        LogLevel::Info => simple_logger::init_with_level(Level::Info).unwrap(),
        LogLevel::Debug => simple_logger::init_with_level(Level::Debug).unwrap(),
        LogLevel::Trace => simple_logger::init_with_level(Level::Trace).unwrap(),
    }
}

#[derive(Debug, Clone)]
pub struct ConnectionUrls {
<<<<<<< HEAD
    pub basic_info_url: String,
    pub _exec_callback_url: String,
    pub ws_real_time_url: String,
=======
    pub basic_info: String,
    pub exec_callback: String,
    pub ws_terminal: String,
    pub ws_real_time: String,
>>>>>>> 64b8f8ba
}

pub fn build_urls(
    http_server: &str,
    ws_server: Option<&String>,
    token: &str,
) -> Result<ConnectionUrls, ParseError> {
    // 1. Construct http_url_base
    let http_url = Url::parse(http_server)?;
    let http_url_base = http_url.as_str().trim_end_matches('/');

    // 2. Construct ws_url_base
    let ws_url = if let Some(ws) = ws_server {
        Url::parse(ws)?
    } else {
        let mut ws_url = http_url.clone();
        match ws_url.scheme() {
            "http" => ws_url.set_scheme("ws").unwrap(),
            "https" => ws_url.set_scheme("wss").unwrap(),
            other => panic!("Unsupported scheme: {other}"),
        }
        ws_url
    };
    let ws_url_base = ws_url.as_str().trim_end_matches('/').to_string();

    // 3. Construct final URLs
    let basic_info_url = format!("{http_url_base}/api/clients/uploadBasicInfo?token={token}");
    let exec_callback_url = format!("{http_url_base}/api/clients/task/result?token={token}");
    let ws_real_time_url = format!("{ws_url_base}/api/clients/report?token={token}");

    let connection_urls = ConnectionUrls {
<<<<<<< HEAD
        basic_info_url,
        _exec_callback_url: exec_callback_url,
        ws_real_time_url,
=======
        basic_info: basic_info_url,
        exec_callback: exec_callback_url,
        ws_terminal: ws_terminal_url,
        ws_real_time: ws_real_time_url,
>>>>>>> 64b8f8ba
    };

    info!("URL parsing successful: {connection_urls:?}");

    Ok(connection_urls)
}

pub async fn connect_ws(
    url: &str,
    tls: bool,
    skip_verify: bool,
) -> Result<WebSocketStream<MaybeTlsStream<TcpStream>>, String> {
    let connection_timeout = Duration::from_secs(10);

    if tls {
        if skip_verify {
            timeout(
                connection_timeout,
                connect_async_tls_with_config(
                    url,
                    None,
                    false,
                    Some(Connector::Rustls(Arc::new(create_dangerous_config()))),
                ),
            )
            .await
            .map_err(|_| "WebSocket connection timeout".to_string())?
            .map(|ws| ws.0)
            .map_err(|_| "Failed to establish WebSocket connection".to_string())
        } else {
            timeout(
                connection_timeout,
                connect_async_tls_with_config(url, None, false, None),
            )
            .await
            .map_err(|_| "WebSocket connection timeout".to_string())?
            .map(|ws| ws.0)
            .map_err(|_| "Failed to establish WebSocket connection".into())
        }
    } else {
        timeout(connection_timeout, connect_async(url))
            .await
            .map_err(|_| "WebSocket connection timeout".to_string())?
            .map(|ws| ws.0)
            .map_err(|_| "Failed to establish WebSocket connection".to_string())
    }
}

#[cfg(feature = "ureq-support")]
pub fn create_ureq_agent(disable_verification: bool) -> ureq::Agent {
    let config = ureq::Agent::config_builder()
        .tls_config(
            ureq::tls::TlsConfig::builder()
                .disable_verification(disable_verification)
                .build(),
        )
        .timeout_global(Some(Duration::from_secs(5)))
        .build();
    config.new_agent()
}

#[cfg(feature = "nyquest-support")]
pub fn create_nyquest_client(disable_verification: bool) -> nyquest::BlockingClient {
    use std::time::Duration;
    let mut client = nyquest::ClientBuilder::default()
        .request_timeout(Duration::from_secs(5))
        .user_agent("curl/8.7.1");
    if disable_verification {
        client = client.dangerously_ignore_certificate_errors();
    }
    client.build_blocking().unwrap()
}<|MERGE_RESOLUTION|>--- conflicted
+++ resolved
@@ -25,16 +25,8 @@
 
 #[derive(Debug, Clone)]
 pub struct ConnectionUrls {
-<<<<<<< HEAD
-    pub basic_info_url: String,
-    pub _exec_callback_url: String,
-    pub ws_real_time_url: String,
-=======
     pub basic_info: String,
-    pub exec_callback: String,
-    pub ws_terminal: String,
     pub ws_real_time: String,
->>>>>>> 64b8f8ba
 }
 
 pub fn build_urls(
@@ -62,20 +54,11 @@
 
     // 3. Construct final URLs
     let basic_info_url = format!("{http_url_base}/api/clients/uploadBasicInfo?token={token}");
-    let exec_callback_url = format!("{http_url_base}/api/clients/task/result?token={token}");
     let ws_real_time_url = format!("{ws_url_base}/api/clients/report?token={token}");
 
     let connection_urls = ConnectionUrls {
-<<<<<<< HEAD
-        basic_info_url,
-        _exec_callback_url: exec_callback_url,
-        ws_real_time_url,
-=======
         basic_info: basic_info_url,
-        exec_callback: exec_callback_url,
-        ws_terminal: ws_terminal_url,
         ws_real_time: ws_real_time_url,
->>>>>>> 64b8f8ba
     };
 
     info!("URL parsing successful: {connection_urls:?}");
