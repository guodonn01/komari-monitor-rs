use crate::callbacks::ping::ping_target;
use crate::command_parser::Args;
use crate::utils::ConnectionUrls;
use futures::stream::{SplitSink, SplitStream};
use futures::{SinkExt, StreamExt};
use log::{error, info};
use miniserde::{Deserialize, Serialize, json};
use std::sync::Arc;
use tokio::net::TcpStream;
use tokio::sync::Mutex;
use tokio_tungstenite::tungstenite::{Message, Utf8Bytes};
use tokio_tungstenite::{MaybeTlsStream, WebSocketStream};

pub mod ping;

#[derive(Serialize, Deserialize)]
struct Msg {
    message: String,
}

type Reader = SplitStream<WebSocketStream<MaybeTlsStream<TcpStream>>>;
type LockedWriter = Arc<Mutex<SplitSink<WebSocketStream<MaybeTlsStream<TcpStream>>, Message>>>;

pub async fn handle_callbacks(
<<<<<<< HEAD
    _args: &Args,
    _connection_urls: &ConnectionUrls,
    reader: &mut SplitStream<WebSocketStream<MaybeTlsStream<TcpStream>>>,
    locked_writer: &Arc<Mutex<SplitSink<WebSocketStream<MaybeTlsStream<TcpStream>>, Message>>>,
=======
    args: &Args,
    connection_urls: &ConnectionUrls,
    reader: &mut Reader,
    locked_writer: &LockedWriter,
>>>>>>> 64b8f8ba
) -> () {
    while let Some(msg) = reader.next().await {
        let Ok(msg) = msg else {
            continue;
        };

        let Ok(utf8) = msg.into_text() else {
            continue;
        };

        info!("Received message from main server: {}", utf8.as_str());

        let json: Msg = if let Ok(value) = json::from_str(utf8.as_str()) {
            value
        } else {
            continue;
        };

        let utf8_cloned = utf8.clone();

        match json.message.as_str() {
<<<<<<< HEAD
=======
            "exec" => {
                if args.terminal {
                    tokio::spawn({
                        let utf8_cloned_for_exec = utf8_cloned.clone();
                        let exec_callback_url = connection_urls.exec_callback.clone();
                        let ignore_unsafe_cert = args.ignore_unsafe_cert;

                        async move {
                            if let Err(e) = exec_command(
                                &utf8_cloned_for_exec,
                                exec_callback_url,
                                &ignore_unsafe_cert,
                            )
                            .await
                            {
                                error!("Exec Error: {e}");
                            }
                        }
                    });
                } else {
                    error!("Terminal feature is disabled");
                }
            }

>>>>>>> 64b8f8ba
            "ping" => {
                let locked_write_for_ping = locked_writer.clone();
                tokio::spawn(async move {
                    match ping_target(&utf8_cloned).await {
                        Ok(json_res) => {
                            let mut write = locked_write_for_ping.lock().await;
                            info!("Ping successful: {}", json::to_string(&json_res));
                            if let Err(e) = write
                                .send(Message::Text(Utf8Bytes::from(json::to_string(&json_res))))
                                .await
                            {
                                error!(
                                    "Error occurred while pushing ping result, attempting to reconnect: {e}"
                                );
                            }
                        }
                        Err(err) => {
                            error!("Ping Error: {err}");
                        }
                    }
                });
            }
<<<<<<< HEAD
=======

            "terminal" => {
                if args.terminal {
                    let ws_terminal_url = connection_urls.clone().ws_terminal.clone();
                    let args = args.clone();
                    let utf8_cloned = utf8_cloned.clone();

                    tokio::spawn(async move {
                        let ws_url = match get_pty_ws_link(&utf8_cloned, &ws_terminal_url) {
                            Ok(ws_url) => ws_url,
                            Err(e) => {
                                error!("Failed to get PTY WebSocket URL: {e}");
                                return;
                            }
                        };

                        let ws_stream =
                            match connect_ws(&ws_url, args.tls, args.ignore_unsafe_cert).await {
                                Ok(ws_stream) => ws_stream,
                                Err(e) => {
                                    error!("Failed to connect to PTY WebSocket: {e}");
                                    return;
                                }
                            };

                        if let Err(e) = handle_pty_session(ws_stream, &args.terminal_entry).await {
                            error!("PTY WebSocket handling error: {e}");
                        }
                    });
                } else {
                    error!("Terminal feature is disabled");
                }
            }
>>>>>>> 64b8f8ba
            _ => {}
        }
    }
}<|MERGE_RESOLUTION|>--- conflicted
+++ resolved
@@ -22,17 +22,10 @@
 type LockedWriter = Arc<Mutex<SplitSink<WebSocketStream<MaybeTlsStream<TcpStream>>, Message>>>;
 
 pub async fn handle_callbacks(
-<<<<<<< HEAD
     _args: &Args,
     _connection_urls: &ConnectionUrls,
-    reader: &mut SplitStream<WebSocketStream<MaybeTlsStream<TcpStream>>>,
-    locked_writer: &Arc<Mutex<SplitSink<WebSocketStream<MaybeTlsStream<TcpStream>>, Message>>>,
-=======
-    args: &Args,
-    connection_urls: &ConnectionUrls,
     reader: &mut Reader,
     locked_writer: &LockedWriter,
->>>>>>> 64b8f8ba
 ) -> () {
     while let Some(msg) = reader.next().await {
         let Ok(msg) = msg else {
@@ -54,33 +47,6 @@
         let utf8_cloned = utf8.clone();
 
         match json.message.as_str() {
-<<<<<<< HEAD
-=======
-            "exec" => {
-                if args.terminal {
-                    tokio::spawn({
-                        let utf8_cloned_for_exec = utf8_cloned.clone();
-                        let exec_callback_url = connection_urls.exec_callback.clone();
-                        let ignore_unsafe_cert = args.ignore_unsafe_cert;
-
-                        async move {
-                            if let Err(e) = exec_command(
-                                &utf8_cloned_for_exec,
-                                exec_callback_url,
-                                &ignore_unsafe_cert,
-                            )
-                            .await
-                            {
-                                error!("Exec Error: {e}");
-                            }
-                        }
-                    });
-                } else {
-                    error!("Terminal feature is disabled");
-                }
-            }
-
->>>>>>> 64b8f8ba
             "ping" => {
                 let locked_write_for_ping = locked_writer.clone();
                 tokio::spawn(async move {
@@ -103,42 +69,6 @@
                     }
                 });
             }
-<<<<<<< HEAD
-=======
-
-            "terminal" => {
-                if args.terminal {
-                    let ws_terminal_url = connection_urls.clone().ws_terminal.clone();
-                    let args = args.clone();
-                    let utf8_cloned = utf8_cloned.clone();
-
-                    tokio::spawn(async move {
-                        let ws_url = match get_pty_ws_link(&utf8_cloned, &ws_terminal_url) {
-                            Ok(ws_url) => ws_url,
-                            Err(e) => {
-                                error!("Failed to get PTY WebSocket URL: {e}");
-                                return;
-                            }
-                        };
-
-                        let ws_stream =
-                            match connect_ws(&ws_url, args.tls, args.ignore_unsafe_cert).await {
-                                Ok(ws_stream) => ws_stream,
-                                Err(e) => {
-                                    error!("Failed to connect to PTY WebSocket: {e}");
-                                    return;
-                                }
-                            };
-
-                        if let Err(e) = handle_pty_session(ws_stream, &args.terminal_entry).await {
-                            error!("PTY WebSocket handling error: {e}");
-                        }
-                    });
-                } else {
-                    error!("Terminal feature is disabled");
-                }
-            }
->>>>>>> 64b8f8ba
             _ => {}
         }
     }
