--- conflicted
+++ resolved
@@ -67,20 +67,6 @@
                     };
 
                     match json.message.as_str() {
-<<<<<<< HEAD
-=======
-                        "exec" => {
-                            if let Err(e) = {
-                                exec_command(
-                                    utf8.as_str(), // 修复语法错误
-                                    &exec_callback_url,
-                                )
-                                .await
-                            } {
-                                eprintln!("Exec Error: {e}");
-                            }
-                        }
->>>>>>> ad4eccb5
                         "ping" => {
                             // 避免重复解析
                             let utf8_str = utf8.as_str();
@@ -88,17 +74,6 @@
                                 Ok(json) => {
                                     let mut write = locked_write.lock().await;
                                     println!("Ping Success: {}", json::to_string(&json));
-<<<<<<< HEAD
-                                    if let Err(e) = 
-                                        write
-                                        .send(
-                                            Message::Text(
-                                            Utf8Bytes::from(json::to_string(&json)),
-                                        ))
-                                        .await {
-                                            eprintln!("推送 ping result 时发生错误，尝试重新连接: {e}");
-                                        } 
-=======
                                     if let Err(e) = write
                                         .send(Message::Text(Utf8Bytes::from(json::to_string(
                                             &json,
@@ -107,7 +82,6 @@
                                     {
                                         eprintln!("推送 ping result 时发生错误，尝试重新连接: {e}");
                                     }
->>>>>>> ad4eccb5
                                 }
                                 Err(err) => {
                                     eprintln!("Ping Error: {err}");
