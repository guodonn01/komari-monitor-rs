--- conflicted
+++ resolved
@@ -1,11 +1,6 @@
-<<<<<<< HEAD
 use log::info;
 use miniserde::{Deserialize, Serialize};
-=======
-use log::{error, info};
->>>>>>> 6bab9823
 use palc::{Parser, ValueEnum};
-use miniserde::{Deserialize, Serialize};
 use std::fmt::Display;
 use std::path::PathBuf;
 use std::env;
@@ -117,24 +112,7 @@
 
 impl Args {
     pub fn par() -> Self {
-<<<<<<< HEAD
         let args = Self::parse();
-        unsafe {
-            crate::get_info::network::DURATION = args.realtime_info_interval as f64;
-=======
-        let mut args = Self::parse();
-        if args.terminal_entry == "default" {
-            args.terminal_entry = {
-                if cfg!(windows) {
-                    "cmd.exe".to_string()
-                } else if fs::exists("/bin/bash").unwrap_or(false) {
-                    "bash".to_string()
-                } else {
-                    "sh".to_string()
-                }
-            };
->>>>>>> 6bab9823
-        }
         args
     }
     pub fn network_config(&self) -> NetworkConfig {
