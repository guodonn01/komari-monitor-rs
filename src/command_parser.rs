<<<<<<< HEAD
use crate::get_info::DURATION;
use clap::{Parser, ValueEnum};
use std::fmt::{Display, Formatter};
=======
use log::{error, info};
use miniserde::{Deserialize, Serialize};
use palc::{Parser, ValueEnum};
use std::path::PathBuf;
use std::process::exit;
use std::{env, fs};
>>>>>>> 64b8f8ba

#[derive(Parser, Debug, Clone)]
#[command(
    version,
    long_about = "komari-monitor-rs is a third-party high-performance monitoring agent for the komari monitoring service.",
    after_long_help = "Must set --http-server / --token\n--ip-provider accepts cloudflare / ipinfo\n--log-level accepts error, warn, info, debug, trace\n\nThis Agent is open-sourced on Github, powered by powerful Rust. Love from Komari"
)]
pub struct Args {
    // Main
    /// Set Main Server Http Address
    #[arg(long)]
    pub http_server: Option<String>,

    /// Set Main Server WebSocket Address
    #[arg(long)]
    pub ws_server: Option<String>,

    /// Set Token
    #[arg(short, long, allow_hyphen_values = true)]
    pub token: Option<String>,

<<<<<<< HEAD
    /// 公网 IP 接口
    #[arg(long, default_value_t=ip_provider())]
    pub ip_provider: IpProvider,

    /// 设置虚假倍率
=======
    /// Set Fake Multiplier
>>>>>>> 64b8f8ba
    #[arg(short, long, default_value_t = 1.0)]
    pub fake: f64,

    /// Enable TLS (default disabled)
    #[arg(long, default_value_t = false)]
    pub tls: bool,

    /// Ignore Certificate Verification
    #[arg(long, default_value_t = false)]
    pub ignore_unsafe_cert: bool,

    /// Dry Run
    #[arg(short, long, default_value_t = false)]
    pub dry_run: bool,

    /// Set Log Level (Enable Debug or Trace for issue reporting)
    #[arg(long, default_value_t = log_level())]
    pub log_level: LogLevel,

<<<<<<< HEAD
fn ip_provider() -> IpProvider {
    IpProvider::Ipinfo
}
=======
    // Other
    /// Public IP Provider
    #[arg(long, default_value_t=ip_provider())]
    pub ip_provider: IpProvider,

    /// Enable Terminal (default disabled)
    #[arg(long, default_value_t = false)]
    pub terminal: bool,
>>>>>>> 64b8f8ba

    /// Custom Terminal Entry
    #[arg(long, default_value_t = terminal_entry())]
    pub terminal_entry: String,

    /// Set Real-Time Info Upload Interval (ms)
    #[arg(long, default_value_t = 1000)]
    pub realtime_info_interval: u64,

    // Network
    /// Disable Network Statistics
    #[arg(long, default_value_t = false)]
    pub disable_network_statistics: bool,

    /// Network Statistics Duration (s)
    #[arg(long, default_value_t = 864000)]
    pub network_duration: u32,

    /// Network Statistics Interval (s)
    #[arg(long, default_value_t = 10)]
    pub network_interval: u32,

    /// Network Statistics Save to Disk Interval Count (s)
    #[arg(long, default_value_t = 10)]
    pub network_interval_number: u32,

    /// Network Statistics Save Path
    #[arg(long)]
    pub network_save_path: Option<String>,
}

#[derive(Serialize, Deserialize, Debug, Clone, PartialEq)]
pub struct NetworkConfig {
    pub disable_network_statistics: bool,
    pub network_duration: u32,
    pub network_interval: u32,
    pub network_interval_number: u32,
    pub network_save_path: String,
}

impl Args {
    pub fn par() -> Self {
        let args = Self::parse();
        unsafe {
            crate::get_info::network::DURATION = args.realtime_info_interval as f64;
        }
        args
    }
    pub fn network_config(&self) -> NetworkConfig {
        NetworkConfig {
            disable_network_statistics: self.disable_network_statistics,
            network_duration: self.network_duration,
            network_interval: self.network_interval,
            network_interval_number: self.network_interval_number,
            network_save_path: {
                if self.network_save_path.is_none() {
                    if cfg!(windows) {
                        PathBuf::from(r"C:\komari-network.conf")
                            .to_string_lossy()
                            .to_string()
                    } else {
                        let is_root = env::var("EUID")
                            .unwrap_or("999".to_string())
                            .parse::<i32>()
                            .unwrap_or(999)
                            == 0
                            || env::var("UID")
                                .unwrap_or("999".to_string())
                                .parse::<i32>()
                                .unwrap_or(999)
                                == 0;
                        let path = if is_root {
                            PathBuf::from("/etc/komari-network.conf")
                                .to_string_lossy()
                                .to_string()
                        } else {
                            let home = match env::var("HOME") {
                                Ok(home) => home,
                                Err(e) => {
                                    error!(
                                        "Failed to automatically determine Network Config save path, please specify manually: {}",
                                        e
                                    );
                                    exit(1);
                                }
                            };

                            PathBuf::from(home)
                                .join(".config/komari-network.conf")
                                .to_string_lossy()
                                .to_string()
                        };
                        info!(
                            "Automatically determined Network Config save path: {}",
                            path
                        );
                        path
                    }
                } else {
                    let path = PathBuf::from(self.network_save_path.as_ref().unwrap())
                        .to_string_lossy()
                        .to_string();
                    info!("Using specified Network Config save path: {}", path);
                    path
                }
            },
        }
    }
}

// Default Settings

fn terminal_entry() -> String {
    "default".to_string()
}

fn ip_provider() -> IpProvider {
    IpProvider::Ipinfo
}

#[derive(Debug, Clone, ValueEnum)]
pub enum IpProvider {
    Cloudflare,
    Ipinfo,
}

#[derive(Debug, Clone, ValueEnum)]
pub enum LogLevel {
    Error,
    Warn,
    Info,
    Debug,
    Trace,
}

fn log_level() -> LogLevel {
    LogLevel::Info
}<|MERGE_RESOLUTION|>--- conflicted
+++ resolved
@@ -1,15 +1,8 @@
-<<<<<<< HEAD
-use crate::get_info::DURATION;
-use clap::{Parser, ValueEnum};
-use std::fmt::{Display, Formatter};
-=======
-use log::{error, info};
+use log::info;
 use miniserde::{Deserialize, Serialize};
 use palc::{Parser, ValueEnum};
 use std::path::PathBuf;
-use std::process::exit;
-use std::{env, fs};
->>>>>>> 64b8f8ba
+use std::env;
 
 #[derive(Parser, Debug, Clone)]
 #[command(
@@ -31,15 +24,7 @@
     #[arg(short, long, allow_hyphen_values = true)]
     pub token: Option<String>,
 
-<<<<<<< HEAD
-    /// 公网 IP 接口
-    #[arg(long, default_value_t=ip_provider())]
-    pub ip_provider: IpProvider,
-
-    /// 设置虚假倍率
-=======
     /// Set Fake Multiplier
->>>>>>> 64b8f8ba
     #[arg(short, long, default_value_t = 1.0)]
     pub fake: f64,
 
@@ -59,24 +44,10 @@
     #[arg(long, default_value_t = log_level())]
     pub log_level: LogLevel,
 
-<<<<<<< HEAD
-fn ip_provider() -> IpProvider {
-    IpProvider::Ipinfo
-}
-=======
     // Other
     /// Public IP Provider
     #[arg(long, default_value_t=ip_provider())]
     pub ip_provider: IpProvider,
-
-    /// Enable Terminal (default disabled)
-    #[arg(long, default_value_t = false)]
-    pub terminal: bool,
->>>>>>> 64b8f8ba
-
-    /// Custom Terminal Entry
-    #[arg(long, default_value_t = terminal_entry())]
-    pub terminal_entry: String,
 
     /// Set Real-Time Info Upload Interval (ms)
     #[arg(long, default_value_t = 1000)]
@@ -149,18 +120,7 @@
                                 .to_string_lossy()
                                 .to_string()
                         } else {
-                            let home = match env::var("HOME") {
-                                Ok(home) => home,
-                                Err(e) => {
-                                    error!(
-                                        "Failed to automatically determine Network Config save path, please specify manually: {}",
-                                        e
-                                    );
-                                    exit(1);
-                                }
-                            };
-
-                            PathBuf::from(home)
+                            PathBuf::from("/opt/komari")
                                 .join(".config/komari-network.conf")
                                 .to_string_lossy()
                                 .to_string()
@@ -185,10 +145,6 @@
 
 // Default Settings
 
-fn terminal_entry() -> String {
-    "default".to_string()
-}
-
 fn ip_provider() -> IpProvider {
     IpProvider::Ipinfo
 }
