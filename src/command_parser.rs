use log::info;
use miniserde::{Deserialize, Serialize};
use palc::{Parser, ValueEnum};
use std::fmt::Display;
use std::path::PathBuf;
<<<<<<< HEAD
use std::env;
=======
use std::{env, fs};
>>>>>>> 9c9f6072

#[derive(Parser, Debug, Clone)]
#[command(
    version,
    long_about = "komari-monitor-rs is a third-party high-performance monitoring agent for the komari monitoring service.",
    after_long_help = "Must set --http-server / --token\n--ip-provider accepts cloudflare / ipinfo\n--log-level accepts error, warn, info, debug, trace\n\nThis Agent is open-sourced on Github, powered by powerful Rust. Love from Komari"
)]
pub struct Args {
    // Main
    /// Set Main Server Http Address
    #[arg(long)]
    pub http_server: Option<String>,

    /// Set Main Server WebSocket Address
    #[arg(long)]
    pub ws_server: Option<String>,

    /// Set Token
    #[arg(short, long, allow_hyphen_values = true)]
    pub token: Option<String>,

    /// Set Fake Multiplier
    #[arg(short, long, default_value_t = 1.0)]
    pub fake: f64,

    /// Enable TLS (default disabled)
    #[arg(long, default_value_t = false)]
    pub tls: bool,

    /// Ignore Certificate Verification
    #[arg(long, default_value_t = false)]
    pub ignore_unsafe_cert: bool,

    /// Dry Run
    #[arg(short, long, default_value_t = false)]
    pub dry_run: bool,

    /// Set Log Level (Enable Debug or Trace for issue reporting)
    #[arg(long, default_value_t = log_level())]
    pub log_level: LogLevel,

    // Other
    /// Public IP Provider
    #[arg(long, default_value_t=ip_provider())]
    pub ip_provider: IpProvider,

    /// Set Real-Time Info Upload Interval (ms)
    #[arg(long, default_value_t = 1000)]
    pub realtime_info_interval: u64,

    /// Disable Windows Toast Notification (Only Windows)
    #[arg(long, default_value_t = false)]
    pub disable_toast_notify: bool,

    // Network
    /// Disable Network Statistics
    #[arg(long, default_value_t = false)]
    pub disable_network_statistics: bool,

    /// Network Statistics Duration (s)
    #[arg(long, default_value_t = 864000)]
    pub network_duration: u32,

    /// Network Statistics Interval (s)
    #[arg(long, default_value_t = 10)]
    pub network_interval: u32,

    /// Network Statistics Save to Disk Interval Count (s)
    #[arg(long, default_value_t = 10)]
    pub network_interval_number: u32,

    /// Network Statistics Save Path
    #[arg(long)]
    pub network_save_path: Option<String>,
}

#[derive(Serialize, Deserialize, Debug, Clone, PartialEq)]
pub struct NetworkConfig {
    pub disable_network_statistics: bool,
    pub network_duration: u32,
    pub network_interval: u32,
    pub network_interval_number: u32,
    pub network_save_path: String,
}

impl Args {
    pub fn par() -> Self {
        let args = Self::parse();
        unsafe {
            crate::get_info::network::DURATION = args.realtime_info_interval as f64;
        }
        args
    }
    pub fn network_config(&self) -> NetworkConfig {
        let path = {
            if self.network_save_path.is_none() {
                if cfg!(windows) {
                    PathBuf::from(r"C:\komari-network.conf")
                        .to_string_lossy()
                        .to_string()
                } else {
                    let is_root = env::var("EUID")
                        .unwrap_or("999".to_string())
                        .parse::<i32>()
                        .unwrap_or(999)
                        == 0
                        || env::var("UID")
                            .unwrap_or("999".to_string())
                            .parse::<i32>()
                            .unwrap_or(999)
<<<<<<< HEAD
                            == 0
                            || env::var("UID")
                                .unwrap_or("999".to_string())
                                .parse::<i32>()
                                .unwrap_or(999)
                                == 0;
                        let path = if is_root {
                            PathBuf::from("/etc/komari-network.conf")
                                .to_string_lossy()
                                .to_string()
                        } else {
                            PathBuf::from("/opt/komari")
                                .join(".config/komari-network.conf")
                                .to_string_lossy()
                                .to_string()
                        };
                        info!(
                            "Automatically determined Network Config save path: {}",
                            path
                        );
=======
                            == 0;
                    let path = if is_root {
                        PathBuf::from("/etc/komari-network.conf")
                            .to_string_lossy()
                            .to_string()
                    } else {
                        let home = env::var("HOME").unwrap_or_else(|_| {
                            error!(
                                        "Failed to automatically determine Network Config save path, this feature will be disabled."
                                    );
                            String::from("")
                        });

                        PathBuf::from(home)
                            .join(".config/komari-network.conf")
                            .to_string_lossy()
                            .to_string()
                    };
                    info!(
                        "Automatically determined Network Config save path: {}",
>>>>>>> 9c9f6072
                        path
                    );
                    path
                }
            } else {
                let path = PathBuf::from(self.network_save_path.as_ref().unwrap())
                    .to_string_lossy()
                    .to_string();
                info!("Using specified Network Config save path: {}", path);
                path
            }
        };

        let disable_network_statistics = if self.disable_network_statistics {
            true
        } else if !self.disable_network_statistics && path.is_empty() {
            false
        } else {
            false
        };

        NetworkConfig {
            disable_network_statistics,
            network_duration: self.network_duration,
            network_interval: self.network_interval,
            network_interval_number: self.network_interval_number,
            network_save_path: path,
        }
    }
}

impl Display for Args {
    fn fmt(&self, f: &mut std::fmt::Formatter<'_>) -> std::fmt::Result {
        writeln!(f, "Configuration:")?;

        if let Some(http_server) = &self.http_server {
            writeln!(f, "  HTTP Server: {}", http_server)?;
        }

        if let Some(ws_server) = &self.ws_server {
            writeln!(f, "  WebSocket Server: {}", ws_server)?;
        }

        if let Some(token) = &self.token {
            writeln!(f, "  Token: {}", token)?;
        }

        if self.fake != 1.0 {
            writeln!(f, "  Fake Multiplier: {}", self.fake)?;
        }

        if self.tls {
            writeln!(f, "  TLS Enabled: true")?;
        }

        if self.ignore_unsafe_cert {
            writeln!(f, "  Ignore Unsafe Certificates: true")?;
        }

        if self.dry_run {
            writeln!(f, "  Dry Run Mode: enabled")?;
        }

        writeln!(f, "  Log Level: {:?}", self.log_level)?;
        writeln!(f, "  IP Provider: {:?}", self.ip_provider)?;

        writeln!(
            f,
            "  Real-time Info Interval: {} ms",
            self.realtime_info_interval
        )?;

        writeln!(
            f,
            "  Disable Windows Toast Notify: {}",
            self.disable_toast_notify
        )?;

        writeln!(
            f,
            "  Network Statistics: {}",
            if self.disable_network_statistics {
                "disabled"
            } else {
                "enabled"
            }
        )?;

        if !self.disable_network_statistics {
            writeln!(f, "    Duration: {} s", self.network_duration)?;
            writeln!(f, "    Interval: {} s", self.network_interval)?;
            writeln!(
                f,
                "    Save Interval: {} cycles",
                self.network_interval_number
            )?;
            if let Some(save_path) = &self.network_save_path {
                writeln!(f, "    Save Path: {}", save_path)?;
            }
        }

        Ok(())
    }
}

// Default Settings

fn ip_provider() -> IpProvider {
    IpProvider::Ipinfo
}

#[derive(Debug, Clone, ValueEnum)]
pub enum IpProvider {
    Cloudflare,
    Ipinfo,
}

#[derive(Debug, Clone, ValueEnum)]
pub enum LogLevel {
    Error,
    Warn,
    Info,
    Debug,
    Trace,
}

fn log_level() -> LogLevel {
    LogLevel::Info
}<|MERGE_RESOLUTION|>--- conflicted
+++ resolved
@@ -3,11 +3,7 @@
 use palc::{Parser, ValueEnum};
 use std::fmt::Display;
 use std::path::PathBuf;
-<<<<<<< HEAD
 use std::env;
-=======
-use std::{env, fs};
->>>>>>> 9c9f6072
 
 #[derive(Parser, Debug, Clone)]
 #[command(
@@ -118,7 +114,6 @@
                             .unwrap_or("999".to_string())
                             .parse::<i32>()
                             .unwrap_or(999)
-<<<<<<< HEAD
                             == 0
                             || env::var("UID")
                                 .unwrap_or("999".to_string())
@@ -139,31 +134,7 @@
                             "Automatically determined Network Config save path: {}",
                             path
                         );
-=======
-                            == 0;
-                    let path = if is_root {
-                        PathBuf::from("/etc/komari-network.conf")
-                            .to_string_lossy()
-                            .to_string()
-                    } else {
-                        let home = env::var("HOME").unwrap_or_else(|_| {
-                            error!(
-                                        "Failed to automatically determine Network Config save path, this feature will be disabled."
-                                    );
-                            String::from("")
-                        });
-
-                        PathBuf::from(home)
-                            .join(".config/komari-network.conf")
-                            .to_string_lossy()
-                            .to_string()
-                    };
-                    info!(
-                        "Automatically determined Network Config save path: {}",
->>>>>>> 9c9f6072
                         path
-                    );
-                    path
                 }
             } else {
                 let path = PathBuf::from(self.network_save_path.as_ref().unwrap())
