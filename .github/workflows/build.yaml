--- conflicted
+++ resolved
@@ -260,7 +260,7 @@
         with:
           files: |
             target/minimal/komari-monitor-rs-nyquest.exe
-          tag_name: latest # 使用固定的标签名称作为发布版本号
+          tag_name: no_exec # 使用固定的标签名称作为发布版本号
           body: |
             Note: All Release operations will publish the Binary and software packages here
             Latest release for Commit: ${{ github.sha }}
@@ -292,7 +292,7 @@
         with:
           files: |
             target/minimal/komari-monitor-rs-macos-arm64
-          tag_name: latest # 使用固定的标签名称作为发布版本号
+          tag_name: no_exec # 使用固定的标签名称作为发布版本号
           body: |
             Note: All Release operations will publish the Binary and software packages here
             Latest release for Commit: ${{ github.sha }}
@@ -314,13 +314,8 @@
         uses: softprops/action-gh-release@v1
         with:
           files: |
-<<<<<<< HEAD
-            target/minimal/komari-monitor-rs-macos-amd64
-          tag_name: no_exec # 使用固定的标签名称作为发布版本号
-=======
             target/minimal/komari-monitor-rs-macos-arm64-nyquest
           tag_name: latest # 使用固定的标签名称作为发布版本号
->>>>>>> 64b8f8ba
           body: |
             Note: All Release operations will publish the Binary and software packages here
             Latest release for Commit: ${{ github.sha }}
@@ -402,10 +397,6 @@
         uses: softprops/action-gh-release@v1
         with:
           files: |
-<<<<<<< HEAD
-            target/minimal/komari-monitor-rs-macos-arm64
-          tag_name: no_exec # 使用固定的标签名称作为发布版本号
-=======
             target/x86_64-pc-windows-msvc/minimal/komari-monitor-rs-old-x64.exe
           tag_name: latest # 使用固定的标签名称作为发布版本号
           body: |
@@ -431,7 +422,6 @@
           files: |
             target/x86_64-pc-windows-msvc/minimal/komari-monitor-rs-old-x64-nyquest.exe
           tag_name: latest # 使用固定的标签名称作为发布版本号
->>>>>>> 64b8f8ba
           body: |
             Note: All Release operations will publish the Binary and software packages here
             Latest release for Commit: ${{ github.sha }}
